--- conflicted
+++ resolved
@@ -1274,12 +1274,13 @@
     console.log('Parsed English name:', parsedEnglishName)
     console.log('R18 actress data:', r18ActressData)
     
-<<<<<<< HEAD
     // Try matching with all available name variations from R18 data
     let matchResult = findMatches(actressName, 'actress')
     
     // If no match found and we have R18 data, try other name variations
     if (!matchResult.matched && r18ActressData) {
+      console.log('No match found with primary name, trying R18 names...')
+      
       const nameVariations = [
         r18ActressData.name_kanji,
         r18ActressData.name_kana,
@@ -1302,58 +1303,7 @@
       }
     }
     
-    console.log('Actress match result:', matchResult)
-=======
-    // For R18 data, try multiple search strategies
-    let matchResult = findMatches(actressName, 'actress')
-    
-    // If no match found and we have R18 data, try searching with other names
-    if (!matchResult.matched && r18ActressData) {
-      console.log('No match found with primary name, trying R18 names...')
-      
-      // Try with name_romaji
-      if (r18ActressData.name_romaji && r18ActressData.name_romaji !== actressName) {
-        console.log('Trying with name_romaji:', r18ActressData.name_romaji)
-        const romajiMatch = findMatches(r18ActressData.name_romaji, 'actress')
-        if (romajiMatch.matched) {
-          matchResult = romajiMatch
-          console.log('Found match with name_romaji:', romajiMatch.matched.name)
-        }
-      }
-      
-      // Try with name_kanji if still no match
-      if (!matchResult.matched && r18ActressData.name_kanji && r18ActressData.name_kanji !== actressName) {
-        console.log('Trying with name_kanji:', r18ActressData.name_kanji)
-        const kanjiMatch = findMatches(r18ActressData.name_kanji, 'actress')
-        if (kanjiMatch.matched) {
-          matchResult = kanjiMatch
-          console.log('Found match with name_kanji:', kanjiMatch.matched.name)
-        }
-      }
-      
-      // Try with name_kana if still no match
-      if (!matchResult.matched && r18ActressData.name_kana && r18ActressData.name_kana !== actressName) {
-        console.log('Trying with name_kana:', r18ActressData.name_kana)
-        const kanaMatch = findMatches(r18ActressData.name_kana, 'actress')
-        if (kanaMatch.matched) {
-          matchResult = kanaMatch
-          console.log('Found match with name_kana:', kanaMatch.matched.name)
-        }
-      }
-      
-      // Try with name_en if still no match
-      if (!matchResult.matched && r18ActressData.name_en && r18ActressData.name_en !== actressName) {
-        console.log('Trying with name_en:', r18ActressData.name_en)
-        const enMatch = findMatches(r18ActressData.name_en, 'actress')
-        if (enMatch.matched) {
-          matchResult = enMatch
-          console.log('Found match with name_en:', enMatch.matched.name)
-        }
-      }
-    }
-    
     console.log('Final actress match result:', matchResult)
->>>>>>> 00e8aec4
     
     // Check if there are truly different English names in multiple matches (Stage 1)
     const hasDifferentEnglishNames = matchResult.multipleMatches.length > 1 && 
